import numpy as np
import tensorflow as tf
import tensorflow_probability as tfp
from tensorflow_probability import distributions as tfd
from tqdm.autonotebook import tqdm
import pandas as pd
from .utils import get_rsq, get_r
import scipy.stats as ss
import logging
from tensorflow.math import softplus as _softplus_tensor


class EncodingModel(object):

    """

    An encoding model uses the following attributes:

     - parameters: (n_populations, n_pars)
     - w) & (x < right_bins)eights: (n_populations, n_voxels)

    It can also have the following additional properties:
     - paradigm: (n_timepoints, n_stim_dimensions)
     - data: (n_timepoints, n_voxels)

    It has the following methods:

    -  __init__(self, *args, **kwargs): doesn't do much
    - build_graph(self, paradigm, data, parameters, weights, *args, **kwargs)
        This method is used in situations of
          * simulation
          * fitting
          * predicting
          NOTE: build_graph already assumes _parameters_ has been transformed
          when necessary

      Paradigm should _always be provided. All the others are optional.

      There are three fit routines:
       - fit_weights()
       - fit_parameters()
       - fit_residuals()


    """

    identity_model = False

    def __init__(self, paradigm=None, data=None, parameters=None,
                 weights=None, verbosity=logging.INFO):

        if paradigm is not None:
            self.paradigm = self._check_input(paradigm, 'paradigm')
        else:
            self.paradigm = None

        if data is not None:
            self.data = self._check_input(data, 'data')
        else:
            self.data = None

        if parameters is not None:
            self.parameters = pd.DataFrame(parameters,
                                           columns=self.get_parameter_labels(parameters))
        else:
            self.parameters = None

        if weights is not None:
            self.weights = self._check_input(weights, 'weights')
        else:
            self.weights = None

        self.logger = logging.getLogger(name='EncodingModel logger')
        self.logger.setLevel(logging.INFO)

    def fit_parameters(self, paradigm, data, init_pars=None, max_n_iterations=100000,
                       ftol=1e-9, learning_rate=0.001, patience=10, progressbar=False,
                       also_fit_weights=False, l2_cost=0.0):

        assert(len(data) == len(paradigm)
               ), "paradigm and data should be same length"

        data_cols = pd.DataFrame(data).columns

        paradigm = self._check_input(paradigm, 'paradigm')
        data = self._check_input(data, 'data')

        if init_pars is None:
            init_pars = self.init_parameters(data, paradigm)

        if not issubclass(self.__class__, IsolatedPopulationsModel):
            self.fit_weights(paradigm, data, parameters=init_pars, l2_cost=l2_cost)

        init_pars = self.inverse_transform_parameters(init_pars)

        self.build_graph(paradigm, data, init_pars, weights=None)

        with self.graph.as_default():

            self.cost_ = tf.reduce_sum((self.data_ - self.predictions_)**2)

            if l2_cost > 0:
                self.cost_ += l2_cost * tf.reduce_sum(self.weights_**2)

            optimizer = tf.train.AdamOptimizer(learning_rate=learning_rate)
            train = optimizer.minimize(self.cost_)
            init = tf.global_variables_initializer()

            var_list = [self.parameters_]

            if also_fit_weights:
                var_list += [self.weights]

            with tf.Session() as session:
                costs = np.ones(max_n_iterations) * np.inf
                _ = session.run([init])

                ftol_ratio = 1 + ftol
                print(f'ftol ratio: {ftol_ratio}')
                patience_counter = 0
                if progressbar:
                    pbar = tqdm(total=max_n_iterations)
                for step in range(max_n_iterations):
                    _, c = session.run(
                        [train, self.cost_])
                    costs[step] = c
                    if progressbar:
                        pbar.update(1)
                        pbar.set_description(f'Current cost: {c:7g}')

                    if (costs[step - 1] >= c) & ((costs[step - 1] / c) < ftol_ratio):
                        patience_counter += 1
                    if patience_counter == patience:
                        if progressbar:
                            pbar.close()
                        break

                parameters, predictions = session.run(
                    [self.parameters_, self.predictions_])

                if also_fit_weights:
                    weights = session.run(self.weights_)

            costs = pd.Series(costs[:step + 1])

            parameters = self.transform_parameters(parameters)

            self.parameters = parameters

            if also_fit_weights:
                self.weights = pd.DataFrame(weights,
                        index=self.parameters.index,
                        columns=data.columns)

            predictions = pd.DataFrame(predictions,
                                       index=data.index,
                                       columns=data.columns)

            return costs, parameters, predictions

    def simulate(self, paradigm=None, parameters=None, weights=None, noise=1.):
        """
        * Parameters should be an array of size M or (M, N),
        where M is the number of parameters and N the number of
        parameter sets.
        * Paradigm should be an array of size N, where N
        is the number of timepoints

        """

        paradigm = self._check_input(paradigm, 'paradigm')
        weights = self._check_input(weights, 'weights')

        self.logger.info('Size paradigm: {}'.format(paradigm.shape))

        if parameters is None:
            parameters = self.parameters

        parameters = self.inverse_transform_parameters(parameters.copy())
        self.logger.info('Size parameters: {}'.format(parameters.shape))

        if hasattr(weights, 'shape'):
            self.logger.info('Size weights: {}'.format(weights.shape))


        self.build_graph(paradigm=paradigm, data=None,
                         parameters=parameters, weights=weights)

        noise = np.array(noise)

        if noise.ndim < 2:
            noise = np.ones((1, self.n_voxels)) * noise

        with self.graph.as_default():
            init = tf.global_variables_initializer()
            with tf.Session() as session:
                _ = session.run(init)
                simulated_data_ = session.run(self.noisy_prediction_,
                                              feed_dict={self.noise_level_: noise})

        if hasattr(weights, 'columns'):
            columns = weights.columns
        else:
            columns = np.arange(self.n_voxels)

        simulated_data = pd.DataFrame(simulated_data_,
                                      index=paradigm.index, columns=columns)

        return simulated_data

    def build_graph(self,
                    paradigm,
                    data=None,
                    parameters=None,
                    weights=None):

        self.graph = tf.Graph()

        (n_populations, n_parameters, n_voxels,
         n_timepoints, n_stim_dimensions) = \
            self._get_graph_properties(
            paradigm, data, weights, parameters)

        self.n_voxels = n_voxels
        weights = self._check_input(weights, 'weights')
        paradigm = self._check_input(paradigm, 'paradigm')
        data = self._check_input(data, 'data')

        self.logger.info((n_populations, n_parameters,
                          n_voxels, n_timepoints, n_stim_dimensions))

        with self.graph.as_default():

            self.paradigm_ = tf.constant(paradigm.astype(np.float32),
                                         name='paradigm')

            self.parameters_ = tf.get_variable(initializer=parameters.astype(np.float32),
                                               name='parameters',
                                               dtype=tf.float32)
            
            self.basis_predictions_ = self.build_basis_function(
                self.graph, self.parameters_, self.paradigm_)

            weights_shape = (
                n_populations, n_voxels) if weights is None else None

            self.logger.info('N populations {}, N voxels: {}'.format(
                n_populations, n_voxels))

            if issubclass(self.__class__, IsolatedPopulationsModel):
                self.weights_ = None
            else:
                self.weights_ = tf.get_variable(initializer=weights,
                                                shape=weights_shape,
                                                name='weights',
                                                dtype=tf.float32)

            self.logger.info('Size predictions: {}'.format(
                self.basis_predictions_))

            if issubclass(self.__class__, IsolatedPopulationsModel):
                self.predictions_ = self.basis_predictions_
            else:
                self.predictions_ = tf.tensordot(self.basis_predictions_,
                                                 self.weights_, (1, 0))

            # Simulation
            self.noise_level_ = tf.get_variable(
                dtype=tf.float32, shape=(1, n_voxels), name='noise')

            self.noise_ = tf.random.normal(shape=(n_timepoints, n_voxels),
                                           mean=0.0,
                                           stddev=self.noise_level_,
                                           dtype=tf.float32)

            self.noisy_prediction_ = self.predictions_ + self.noise_

            if data is not None:
                self.data_ = tf.constant(data.values, name='data')
                self.residuals_ = self.data_ - self.predictions_
                self.cost_ = tf.squeeze(tf.reduce_sum(self.residuals_**2))
                self.mean_data_ = tf.reduce_mean(self.data_, 0)
                self.ssq_data_ = tf.reduce_sum(
                    (self.data_ - tf.expand_dims(self.mean_data_, 0))**2, 0)
                self.rsq_ = 1 - (self.cost_ / self.ssq_data_)

    def build_residuals_graph(self, tau_init=None, distance_matrix=None, residual_dist='gaussian'):

        self.residual_dist_type = residual_dist

        with self.graph.as_default():
            self.rho_trans_ = tf.get_variable(
                'rho_trans', shape=(), dtype=tf.float32)
            self.rho_ = tf.math.sigmoid(self.rho_trans_, name='rho') * 0.95

            if tau_init is None:
                self.tau_trans_ = tf.get_variable('tau_trans',
                                                  initializer=_inverse_softplus_tensor(tfp.stats.stddev(self.data_)[:, tf.newaxis]))
            else:
                self.tau_trans_ = tf.get_variable('tau_trans',
                                              initializer=_inverse_softplus_tensor(tau_init))

            self.tau_ = _softplus_tensor(self.tau_trans_, name='tau') + 1e-6

            self.sigma2_trans_ = tf.Variable(
                _inverse_softplus(1e-9), dtype=tf.float32, name='sigma2_trans')
            self.sigma2_ = _softplus_tensor(
                self.sigma2_trans_, name='sigma2')

            if distance_matrix is not None:
                self.alpha_trans_ = tf.get_variable(
                    name='alpha_trans', shape=(), dtype=tf.float32)
                self.alpha_ = tf.math.sigmoid(
                    self.alpha_trans_, name='alpha') * 0.95

                self.beta_ = tf.get_variable(
                    name='beta', shape=(), dtype=tf.float32)
                D = tf.constant(distance_matrix.astype(np.float32))

                self.sigma_D = self.rho_ * self.alpha_ * tf.exp(-self.beta_ * D) * tf.tensordot(self.tau_,
                                                                                                tf.transpose(
                                                                                                    self.tau_),
                                                                                                axes=1)

                self.sigma0_ = self.sigma_D + \
                    self.rho_ * (1 - self.alpha_) * tf.tensordot(self.tau_,
                                                                 tf.transpose(
                                                                     self.tau_),
                                                                 axes=1) + \
                    (1 - self.rho_) * tf.linalg.tensor_diag(tf.squeeze(self.tau_**2)) + \
                    self.sigma2_ * tf.squeeze(tf.tensordot(self.weights_,
                                                           self.weights_, axes=(-2, -2)))

            else:
                self.sigma0_ = self.rho_ * tf.tensordot(self.tau_,
                                                        tf.transpose(
                                                            self.tau_),
                                                        axes=1) + \
                    (1 - self.rho_) * tf.linalg.tensor_diag(tf.squeeze(self.tau_**2)) + \
                    self.sigma2_ * tf.squeeze(tf.tensordot(self.weights_,
                                                           self.weights_, axes=(-2, -2)))

            self.empirical_covariance_matrix_ = tfp.stats.covariance(
                self.data_)

            self.lambd_ = tf.get_variable(name='lambda',
                                          shape=())

            self.sigma_ = self.lambd_ * self.sigma0_ +  \
                (1 - self.lambd_) * self.empirical_covariance_matrix_

            if residual_dist == 'gaussian':
                self.residual_dist = tfd.MultivariateNormalFullCovariance(
                    tf.zeros(self.data_.shape[1]),
                    self.sigma_,
                    allow_nan_stats=False)
            elif residual_dist == 't':
                self.dof_trans_ = tf.get_variable(
                    'dof_trans', dtype=tf.float32, initializer=_inverse_softplus(8.).astype(np.float32))
                self.dof_ = _softplus_tensor(
                    self.dof_trans_, name='dof') + 2. + 1e-6

                self.sigma_t_ = (self.dof_ - 2) * self.sigma_ / self.dof_
                chol = tf.cholesky(self.sigma_t_)
                self.residual_dist = tfd.MultivariateStudentTLinearOperator(df=self.dof_,
                                                                            loc=tf.zeros(
                                                                                self.data_.shape[1]),
                                                                            scale=tf.linalg.LinearOperatorLowerTriangular(chol))

            else:
                raise NotImplementedError(
                    f'{residual_dist} is not implemented as a residual distribution')
            self.likelihood_ = self.residual_dist.log_prob(self.residuals_)

    def _check_input(self, par, name=None):

        if par is None:
            if name is not None:
                if hasattr(self, name):
                    return getattr(self, name)
                else:
                    return None
            else:
                return None

        if name == 'parameters':
            raise Exception('Use self.transform_parameters')

        if name == 'paradigm':
            self.paradigm = pd.DataFrame(par).astype(np.float32)
        return pd.DataFrame(par.astype(np.float32))

    def _get_graph_properties(self, paradigm, data, weights, parameters):

        n_pars = self.n_parameters

        if data is not None:
            n_voxels = data.shape[-1]
        elif issubclass(self.__class__, IsolatedPopulationsModel):
            n_voxels = parameters.shape[0]
        else:
            n_voxels = weights.shape[-1]

        if issubclass(self.__class__, IsolatedPopulationsModel):
            n_populations = n_voxels
        else:
            if parameters is not None:
                n_populations = parameters.shape[0]
            else:
                n_populations = self.n_populations

        n_timepoints = paradigm.shape[0]
        n_stim_dimensions = paradigm.shape[1]

        return n_populations, n_pars, n_voxels, n_timepoints, n_stim_dimensions

    def get_basis_function_activations(self, paradigm=None, parameters=None):

        paradigm = self._check_input(paradigm, 'paradigm')

        if parameters is None:
            parameters = self.parameters

        parameters = self.inverse_transform_parameters(parameters)

        with self.graph.as_default():
            with tf.Session() as session:
                basis_predictions = session.run(self.basis_predictions_, feed_dict={
                    self.paradigm_: paradigm.values,
                    self.parameters_: parameters})

        return pd.DataFrame(basis_predictions, index=paradigm.index)

    def get_predictions(self, paradigm=None, parameters=None, weights=None):

        paradigm = self._check_input(paradigm, name='paradigm')
        weights = self._check_input(weights, name='weights')

        if parameters is None:
            parameters = self.parameters

        parameters = self.inverse_transform_parameters(parameters)

        self.build_graph(paradigm=paradigm,
                         parameters=parameters, weights=weights)

        with self.graph.as_default():
            with tf.Session() as session:
                feed_dict = {self.paradigm_: paradigm.values,
                             self.parameters_: parameters}

                if not issubclass(self.__class__, IsolatedPopulationsModel):
                    feed_dict[self.weights_] = weights.values
                    columns = weights.columns
                else:
                    columns = None

                predictions = session.run(
                    self.predictions_, feed_dict=feed_dict)

        return pd.DataFrame(predictions, index=paradigm.index,
                            columns=columns)

    def fit_weights(self, paradigm, data, parameters=None, l2_cost=0.0):

        if issubclass(self.__class__, IsolatedPopulationsModel):
            raise Exception('This is a model with exactly one population per feature. This means '
                            'you can  not meaningfully fit the weights')

        paradigm = self._check_input(paradigm, name='paradigm')
        weights = self._check_input(data, name='weights')

        if parameters is None:
            parameters = self.parameters

        parameters = self.inverse_transform_parameters(parameters)

        # n_populations, n_pars, n_voxels, n_timepoints,  \
        # n_stim_dimensions = self._get_graph_properties(paradigm

        self.build_graph(paradigm=paradigm, data=data,
                         parameters=parameters, weights=None)

        with self.graph.as_default():
            init = tf.global_variables_initializer()
            ols_solver = tf.linalg.lstsq(self.basis_predictions_,
                                         self.data_,
                                         l2_regularizer=l2_cost)

            with tf.Session() as session:
                _ = session.run(init)
                weights = session.run(ols_solver)

        self.weights = pd.DataFrame(weights)

        return self.weights

    def get_rsq(self, data, paradigm=None, parameters=None, weights=None):
        predictions = self.get_predictions(
            paradigm=paradigm, parameters=parameters, weights=weights)
        predictions.index = data.index
        rsq = get_rsq(data, predictions)
        return rsq

    def get_r(self, data, paradigm=None, parameters=None, weights=None):
        predictions = self.get_predictions(
            paradigm=paradigm, parameters=parameters, weights=weights)
        r = get_r(data, predictions)
        return r

    def fit_residuals(self,
                      paradigm=None,
                      data=None,
                      residual_dist='gaussian',
                      lambd=1.,
                      distance_matrix=None,
                      rho_init=1e-9,
                      tau_init=None,
                      max_n_iterations=100000,
                      patience=10,
                      ftol=1e-12,
                      also_fit_weights=False,
                      progressbar=True):

        paradigm = self._check_input(paradigm, 'paradigm')
        data = self._check_input(data, 'data')

        parameters = self.parameters
        if parameters is not None:
            parameters = self.transform_parameters(self.parameters.copy())

        self.build_graph(paradigm, data, parameters=parameters)
        self.build_residuals_graph(
            distance_matrix=distance_matrix, residual_dist=residual_dist,
        tau_init=tau_init)

        with self.graph.as_default():
            optimizer = tf.train.AdamOptimizer()
            cost = -tf.reduce_sum(self.likelihood_)
            var_list = [self.tau_trans_, self.rho_trans_, self.sigma2_trans_]
            if also_fit_weights:
                var_list.append(self.weights_)

            if distance_matrix is not None:
                var_list.append(self.alpha_trans_)
                var_list.append(self.beta_)
            if residual_dist == 't':
                var_list.append(self.dof_trans_)

            train = optimizer.minimize(cost, var_list=var_list)

            costs = []

            init = tf.global_variables_initializer()

            with tf.Session() as session:
                session.run(init)

                self.weights_.load(self.weights.values, session)
                self.rho_trans_.load(rho_init, session)
                self.lambd_.load(lambd, session)

                if distance_matrix is not None:
                    self.alpha_trans_.load(-1, session)
                    self.beta_.load(1., session)

                costs = np.ones(max_n_iterations) * -np.inf

                ftol_ratio = 1 + ftol
                patience_counter = 0

                if progressbar:
                    pbar = tqdm(total=max_n_iterations)
                for step in range(max_n_iterations):
                    _, c, rho_, sigma2, weights = session.run(
                        [train, cost, self.rho_, self.sigma2_, self.weights_],)
                    costs[step] = c
                    if progressbar:
                        pbar.update(1)
                        pbar.set_description(f'Current cost: {c:7g}')

                    if (costs[step - 1] >= c) & ((costs[step - 1] / c) < ftol_ratio):
                        patience_counter += 1
                    if patience_counter == patience:
                        if progressbar:
                            pbar.close()
                        break

                costs = costs[:step+1]
                self.rho = session.run(self.rho_)
                self.tau = session.run(self.tau_)
                self.omega = session.run(self.sigma_)
                self.sigma2 = session.run(self.sigma2_)
                predictions = session.run(self.predictions_)

                if distance_matrix is not None:
                    self.alpha = session.run(self.alpha_)
                    self.beta = session.run(self.beta_)

                if residual_dist == 't':
                    self.dof = session.run(self.dof_)

                predictions = pd.DataFrame(
                    predictions, index=data.index, columns=data.columns)

                self.ols_weights = self.weights.copy()

                if also_fit_weights:
                    self.weights = pd.DataFrame(session.run(self.weights_),
                                                index=self.weights.index,
                                                columns=self.weights.columns)

        return costs, (self.rho, self.sigma2, self.tau, self.omega), predictions

    def build_decoding_graph(self, data, stimulus_range, normalize=False, precision=1e-6,
                             residual_dist=None):
        """
        data is (n_timepoints, n_voxels)
        stimulus_range is (n_stim_dimensions, n_potential_stimuli)

        """

        decode_graph = tf.Graph()

        if residual_dist is None:
            residual_dist = self.residual_dist_type

        if not hasattr(self, 'weights') or not hasattr(self, 'omega'):
            raise Exception('Please firs fit weights and/or residuals')

        self.decode_nodes = {}
        with decode_graph.as_default():

            data_to_decode = tf.constant(data, name='data',)

            # n_dimensions x n_stimuli
            stimulus = tf.get_variable(
                name='stimulus', initializer=stimulus_range, dtype=tf.float32)

            # n_dimensions x n_voxels
            weights = tf.get_variable(
                name='weights', initializer=self.weights.values)

            # n_populations x stim_dimension
            if self.parameters is None:
                parameters = tf.get_variable(
                    name='parameters', initializer=self._get_dummy_parameters(),
                    dtype=tf.float32)
            else:
                parameters = tf.get_variable(
                    name='parameters',
                    initializer=self.inverse_transform_parameters(self.parameters),
                    dtype=tf.float32)

            # n_dimensions x n_stimuli
            basis_functions = self.build_basis_function(
                decode_graph, parameters, stimulus)

            #  n_stimuli x n_voxels
            hypothetical_timeseries = tf.tensordot(
                basis_functions, weights, (1, 0), name='hypothetical_timeseries')

            # # n_timepoints x n_stimuli x n_vox
            residuals = data_to_decode[:, tf.newaxis, :] - \
                hypothetical_timeseries[tf.newaxis, ...]

            if residual_dist == 'gaussian':
                residual_dist = tfd.MultivariateNormalFullCovariance(
                    loc=tf.zeros(data.shape[1]), covariance_matrix=self.omega)
            elif residual_dist == 't':
                print('USING RESIDUAL T in decoding')
                sigma_t_ = (self.dof - 2) * self.omega / self.dof
                chol = tf.cholesky(sigma_t_)
                residual_dist = tfd.MultivariateStudentTLinearOperator(df=self.dof,
                                                                       loc=tf.zeros(
                                                                           data.shape[1]),
                                                                       scale=tf.linalg.LinearOperatorLowerTriangular(chol))

            # n_timepoints x n_stimuli
            self.decode_pdf_log_ = residual_dist.log_prob(
                residuals, name='pdf')

            if normalize:
                max_ll = tf.reduce_max(self.decode_pdf_log_, 1)
                thr0 = tf.log(
                    precision) - tf.log(tf.cast(self.decode_pdf_log_.shape[1], tf.float32))
                nonzeromask = self.decode_pdf_log_ - \
                    max_ll[:, tf.newaxis] > thr0
                self.decode_pdf_ = tf.cast(
                    nonzeromask, tf.float32) * tf.exp(self.decode_pdf_log_ - max_ll[:, tf.newaxis])

            else:
                self.decode_pdf_ = tf.exp(self.decode_pdf_log_)

            # n_timepoints x n_stim_dimensions
            self.decode_map_ = tf.gather(
                stimulus, tf.math.argmax(self.decode_pdf_log_, 1), axis=0)

            # n_timepoints x  n_stimuli x n_stim_dimensions
            summed_hist = (self.decode_map_[:, tf.newaxis, :] -
                           stimulus[tf.newaxis, ...])**2 \
                * self.decode_pdf_[..., tf.newaxis]

            self.decode_sd_ = tf.sqrt(tf.reduce_sum(
                summed_hist, 1) / tf.reduce_sum(self.decode_pdf_, 1)[..., tf.newaxis])

            cdf = tf.cumsum(self.decode_pdf_, 1) / \
                tf.reduce_sum(self.decode_pdf_, 1)[:, tf.newaxis]
            tmp_ix = tf.where(cdf >= 0.025)
            lower_ix = tf.segment_min(tmp_ix[:, 1], tmp_ix[:, 0])

            tmp_ix = tf.where(cdf >= 0.975)
            upper_ix = tf.segment_min(tmp_ix[:, 1], tmp_ix[:, 0])

            self.lower_ci_ = tf.gather(stimulus, lower_ix, axis=0)
            self.upper_ci_ = tf.gather(stimulus, upper_ix, axis=0)

        return decode_graph

    def _check_stimulus_range(self, stimulus_range=None):
        if stimulus_range is None:
            stimulus = np.linspace(-5, 5, 1000)
        elif type(stimulus_range) is tuple:
            stimulus = np.linspace(stimulus_range[0], stimulus_range[1], 1000)
        else:
            stimulus = stimulus_range

        if stimulus.ndim == 1:
            stimulus = stimulus[:, np.newaxis]

        return stimulus.astype(np.float32)

    def get_stimulus_posterior(self, data,
                               stimulus_range=None,
                               normalize=False):

        stimulus_range = self._check_stimulus_range(stimulus_range)
        data = self._check_input(data, 'data')
        data = data.astype(np.float32)

        decode_graph = self.build_decoding_graph(
            data, stimulus_range, normalize)

        with decode_graph.as_default():
            init = tf.global_variables_initializer()
            with tf.Session() as session:
                session.run(init)
                pdf = session.run(self.decode_pdf_)
                map_ = session.run(self.decode_map_)
                sd = session.run(self.decode_sd_)
                lower_ci, higher_ci = session.run(
                    [self.lower_ci_, self.upper_ci_])

        if stimulus_range.shape[1] > 1:
            levels = [f'stim_dim{i}' for i in range(
                1, stimulus_range.shape[1]+1)]
            columns = pd.MultiIndex.from_arrays(
                list(stimulus_range.T), names=levels)
        else:
            columns = pd.Index(stimulus_range.ravel(), name='stimulus')

        pdf = pd.DataFrame(pdf, index=data.index, columns=columns)
        map_ = pd.DataFrame(map_, index=data.index)
        sd = pd.DataFrame(sd, index=data.index)
        # lower_ci = pd.DataFrame(lower_ci, index=data.index)
        # higher_ci = pd.DataFrame(higher_ci, index=data.index)

        return pdf, map_, sd, (lower_ci, higher_ci)

    def get_parameter_labels(self, parameters):
        if hasattr(self, 'parameter_labels'):
            return self.parameter_labels
        else:
            return ['par_{}'.format(d+1) for d in range(parameters.shape[1])]

    def inverse_transform_parameters(self, parameters):
        # base case: just get rid of Dataframe
        if hasattr(parameters, 'values'):
            return parameters.values.astype(np.float32)
        else:
            return parameters.astype(np.float32)

    def transform_parameters(self, parameters):
        #base case: make dataframe
        labels = self.get_parameter_labels(parameters)
        return pd.DataFrame(parameters, columns=labels)

    def apply_mask(self, mask):

        if hasattr(self, 'weights') and (self.weights is not None):
            self.weights = self.weights.loc[:, mask]
        else:
            self.weights = None

        if hasattr(self, 'data') and (self.data is not None):
            self.data = self.data.loc[:, mask]
        else:
            self.data = None

        
        self.build_graph(self.paradigm, self.data, self.parameters, self.weights)

class IsolatedPopulationsModel(object):
    """
    This subclass of EncodingModel assumes every population maps onto
    exactly one voxel.
    """
    def _get_graph_properties(self, paradigm, data, weights, parameters):

        if data is not None:
            self.n_populations = data.shape[-1]

        if parameters is not None:
            self.n_populations = parameters.shape[0]

        n_populations = self.n_populations
        n_pars = self.n_parameters

        n_voxels = n_populations

        n_timepoints = paradigm.shape[0]
        n_stim_dimensions = paradigm.shape[1]

        return n_populations, n_pars, n_voxels, n_timepoints, n_stim_dimensions

    def apply_mask(self, mask):
        super().apply_mask(mask)

        if hasattr(self, 'parameters') and (self.parameters is not None):
            self.parameters = self.parameters.loc[mask]
        else:
            self.parameters = None


class GLMModel(EncodingModel):

    n_parameters = 0
    n_populations = None

    def __init__(self, parameters=None, verbosity=logging.INFO,
                 intercept=True):
        """
        parameters is a NxD or  array, where N is the number
        of basis functions and P is the number of parameters
        """
        self.include_intercept=True
        return super().__init__()

    def build_graph(self,
                    paradigm,
                    data=None,
                    parameters=None,
                    weights=None):

        parameters = self._get_dummy_parameters(
            paradigm=paradigm)
        
<<<<<<< HEAD
        return super().build_graph(paradigm, data, parameters, weights)
=======
        return super().build_graph(self.paradigm, self.data, self.weights, parameters)
>>>>>>> 02f78dc1

    def simulate(self, paradigm=None, parameters=None, weights=None, noise=1.):
        """
        paradigm is a N or NxM matrix, where N is the number
        of time points and M is the number of stimulus dimensions.
        weights is a BxV matrix, where B is the number
        of basis functions and V is the number of
        features (e.g., voxels, time series).
        Noise is either a scalar for equal noise across voxels
        or a V-array with the amount of noise for every voxel.

        """

        if parameters is not None:
            raise Exception(
                'GLMModel has no meaningful parameters (only weights)')

        parameters = self._get_dummy_parameters(paradigm)

        return super().simulate(paradigm=paradigm,
                                parameters=parameters, weights=weights, noise=noise)

    def fit_weights(self, paradigm, data, l2_cost=0.0):
        parameters = self._get_dummy_parameters(paradigm)

        data = data.astype(np.float32)

        return super().fit_weights(paradigm=paradigm,
                                   data=data,
                                   parameters=parameters,
                                   l2_cost=l2_cost)

    def get_predictions(self, paradigm=None, parameters=None, weights=None):
        parameters = self._get_dummy_parameters(paradigm=paradigm)

        return super().get_predictions(paradigm, parameters, weights)

    def build_basis_function(self, graph, parameters, x):
        # time x basis_functions
        with graph.as_default():
            if self.include_intercept:
                basis_predictions_ = tf.concat((tf.ones((x.shape[0], 1)),
                                               x), axis=1)
            else:
                basis_predictions = x


        return basis_predictions_

    def _get_graph_properties(self, paradigm, data, weights, parameters):
        _, n_pars, n_voxels, n_timepoints, n_stim_dimensions = super(
        )._get_graph_properties(paradigm, data, weights, parameters)

        n_populations = paradigm.shape[1]
        if self.include_intercept:
            n_populations += 1

        return n_populations, n_pars, n_voxels, n_timepoints, n_stim_dimensions

    def _check_input(self, par, name=None):
        if (par is None) and (name == 'parameters'):
            return self._get_dummy_parameters()
        else:
            return super()._check_input(par, name)

    def _get_dummy_parameters(self, paradigm=None):
        paradigm = self._check_input(paradigm, 'paradigm')
        return np.zeros((paradigm.shape[1], 0), dtype=np.float32)


class StickModel(EncodingModel):
    n_populations = None
    n_parameters = 1

    def build_basis_function(self, graph, parameters, x):
        self.logger.warning('Note that first parameter of StickModel '
                            'corresponds to the Intercept (baseline) and '
                            'is NOT used.')

        with graph.as_default():
            basis_predictions_ = tf.cast(
                tf.equal(x, parameters[tf.newaxis, 1:, 0]), tf.float32)
            intercept = tf.ones((basis_predictions_.shape[0], 1))
            basis_predictions_ = tf.concat((intercept, basis_predictions_), 1)

            return basis_predictions_

class BinModel(EncodingModel):
    n_populations = None
    n_parameters = 1

    def build_basis_function(self, graph, parameters, x):
        self.logger.warning('Note that first parameter of BinModel '
                            'corresponds to the Intercept (baseline) and '
                            'is NOT used.')

        with graph.as_default():
            left_bins = parameters[tf.newaxis, 1:-1, 0]
            right_bins = parameters[tf.newaxis, 2:, 0]
            basis_predictions_ = tf.cast((left_bins <= x) & (x < right_bins), tf.float32)
            intercept = tf.ones((basis_predictions_.shape[0], 1))
            basis_predictions_ = tf.concat((intercept, basis_predictions_), 1)

            return basis_predictions_



class Discrete1DModel(EncodingModel):

    def __init__(self,
                 basis_values=None,
                 paradigm=None,
                 weights=None,
                 parameters=None):
        """
        basis_values is a 2d Nx2 array. The first columns are
        coordinates on the line, the second column contains the
        intesity of the basis functions at that value.
        """

        if parameters is None:
            parameters = np.ones((0, 0, 0))

        if parameters.ndim == 2:
            parameters = parameters[:, :, np.newaxis]

        self.weights = weights
        self.paradigm = paradigm
        self.parameters = parameters


class GaussianReceptiveFieldModel(EncodingModel):

    n_parameters = 4
    parameter_labels = ['mu', 'sd', 'amplitude', 'baseline']

    def __init__(self, paradigm=None, data=None, parameters=None,
                 positive_amplitudes=True):

        super().__init__(paradigm=paradigm,
                         data=data,
                         parameters=parameters)
        self.positive_amplitudes = positive_amplitudes

    def build_graph(self,
                    paradigm,
                    data=None,
                    parameters=None,
                    weights=None):

        super().build_graph(paradigm=paradigm,
                            data=data,
                            parameters=parameters,
                            weights=weights)

    def transform_parameters(self, parameters):

        parameters = super().transform_parameters(parameters)

        parameters['sd'] = _softplus(parameters['sd'])

        if self.positive_amplitudes:
            parameters['amplitude'] = _softplus(parameters['amplitude'])

        return parameters

    def inverse_transform_parameters(self, parameters):

        parameters = super().inverse_transform_parameters(parameters)

        parameters[:, 1] = _inverse_softplus(parameters[:, 1])

        if self.positive_amplitudes:
            parameters[:, 2] = _inverse_softplus(
                    parameters[:, 2])

        return parameters

    def build_basis_function(self, graph, parameters, x):
        with graph.as_default():
            mu_ = parameters[:, 0]
            sd_ = tf.math.softplus(parameters[:, 1])

            if self.positive_amplitudes:
                amplitude__ = parameters[:, 2]
                amplitude_ = tf.math.softplus(amplitude__)
            else:
                amplitude_ = parameters[:, 2]
            baseline_ = parameters[:, 3]

            basis_predictions_ = baseline_[tf.newaxis, :] + \
                norm(x, mu_[tf.newaxis, :],
                     sd_[tf.newaxis, :]) *  \
                amplitude_[tf.newaxis, :]

            return basis_predictions_

    def init_parameters(self, data, paradigm):
        baselines = data.min(0)
        data_ = data - baselines
        mus = (data_.values * paradigm.values).sum(0) / data_.values.sum(0)
        sds = (data_.values * (paradigm.values - mus)
               ** 2).sum(0) / data_.values.sum(0)
        sds[np.isnan(sds)] = 1
        mus[np.isnan(mus)] = 0
        sds = np.sqrt(sds)
        amplitudes = data_.max(0)

        (n_populations, n_parameters, n_voxels,
         n_timepoints, n_stim_dimensions) = \
            self._get_graph_properties(
            paradigm, data, None, None)

        pars = np.zeros(
            (n_populations, self.n_parameters), dtype=np.float32)

        pars[:, 0] = mus
        pars[:, 1] = sds
        pars[:, 2] = amplitudes
        pars[:, 3] = baselines

        pars = pd.DataFrame(pars, columns=self.get_parameter_labels(pars))

        return pars

    def to_stickmodel(self, basis_stimuli=None):

        if basis_stimuli is None:
            basis_stimuli = np.unique(self.paradigm.values)

        basis_stimuli = np.hstack(([0], basis_stimuli)).astype(np.float32)

        weights = np.zeros((len(basis_stimuli), self.parameters.shape[0]))
        weights[0, :] = self.parameters['baseline']

        conversion_graph = tf.Graph()

        mu = self.parameters['mu'].values[np.newaxis, :]
        sd = self.parameters['sd'].values[np.newaxis, :]
        x = basis_stimuli[1:, np.newaxis]
        amplitude = self.parameters['amplitude'].values[np.newaxis, :]

        with conversion_graph.as_default():
            w_tf = amplitude * norm(x, mu, sd)

            with tf.Session() as session:
                weights[1:, :] = session.run(w_tf)

        sm = StickModel(self.paradigm,
                        self.data,
                        basis_stimuli[:, np.newaxis],
                        weights)
        sm.build_graph(paradigm=sm.paradigm, parameters=sm.parameters,
                       data=sm.data, weights=sm.weights)

        return sm

    def to_bin_model(self, bins):

        bins = np.hstack(([0], bins)).astype(np.float32)

        weights = np.zeros((len(bins)-1, self.parameters.shape[0]))
        weights[0, :] = self.parameters['baseline']

        conversion_graph = tf.Graph()

        mu = self.parameters['mu'].values[np.newaxis, :]
        sd = self.parameters['sd'].values[np.newaxis, :]
        x = (bins[1:-1, np.newaxis] + bins[2:, np.newaxis]) / 2
        amplitude = self.parameters['amplitude'].values[np.newaxis, :]

        with conversion_graph.as_default():
            w_tf = amplitude * norm(x, mu, sd)

            with tf.Session() as session:
                weights[1:, :] = session.run(w_tf)

        bm = BinModel(self.paradigm,
                      self.data,
                      bins[:, np.newaxis],
                      weights)

        bm.build_graph(paradigm=bm.paradigm, parameters=bm.parameters,
                       data=bm.data, weights=bm.weights)

        return bm

class MexicanHatReceptiveFieldModel(GaussianReceptiveFieldModel):

    n_parameters = 6
    parameter_labels = ['mu', 'sd', 'amplitude', 'baseline', 'supression_sd_frac',
            'supression_amplitude_frac']

    parameter_labels_to_fit = ['mu', 'softplus(sd)',
            'softplus(amplitude)', 'baseline', 'inverse_softplus(supression_sd_frac - 1)',
            'logit(supression_amplitude_frac)']

    def __init__(self, paradigm=None, data=None, parameters=None):

        # parameters = self._check_input(parameters, 'parameters')
        if parameters is not None:
            parameters['supression_sd (frac)'] = _inverse_softplus(parameters['supression_sd (frac)'])
            parameters['supression_amplitude (frac)'] = _logit(parameters['supression_amplitude (frac)'])


        super().__init__(paradigm=paradigm,
                         data=data,
                         parameters=parameters)
        self.positive_amplitudes = True

    def build_basis_function(self, graph, parameters, x):
        with graph.as_default():
            self.mu_ = parameters[:, 0]
            self.sd_ = tf.math.softplus(parameters[:, 1])

            if self.positive_amplitudes:
                self.amplitude__ = parameters[:, 2]
                self.amplitude_ = tf.math.softplus(self.amplitude__)
            else:
                self.amplitude_ = parameters[:, 2]
            self.baseline_ = parameters[:, 3]

            self.supression_sd_ = (tf.math.softplus(parameters[:, 4])) * self.sd_
            self.supression_amplitude_ = tf.math.sigmoid(parameters[:, 5]) * self.amplitude_

            basis_predictions_ = self.baseline_[tf.newaxis, :] + \
                norm(x, self.mu_[tf.newaxis, :],
                     self.sd_[tf.newaxis, :]) *  \
                self.amplitude_[tf.newaxis, :] - \
                (norm(x, self.mu_[tf.newaxis, :], self.supression_sd_[tf.newaxis, :]) *  self.supression_amplitude_)

            return basis_predictions_

    def init_parameters(self, data, paradigm):
        baselines = data.min(0)
        data_ = data - baselines
        mus = (data_.values * paradigm.values).sum(0) / data_.values.sum(0)
        sds = (data_.values * (paradigm.values - mus)
               ** 2).sum(0) / data_.values.sum(0)
        sds = np.sqrt(sds)
        amplitudes = data_.max(0)

        (n_populations, n_parameters, n_voxels,
         n_timepoints, n_stim_dimensions) = \
            self._get_graph_properties(
            paradigm, data, None, None)

        pars = np.zeros(
            (n_populations, self.n_parameters), dtype=np.float32)

        pars[:, 0] = mus
        pars[:, 1] = sds
        pars[:, 2] = amplitudes
        pars[:, 3] = baselines

        return pars

    def simulate(self, paradigm=None, parameters=None, noise=1.):

        paradigm = self._check_input(paradigm, 'paradigm')

        data = super().simulate(paradigm, parameters, noise=noise)
        return data

    def _get_graph_properties(self, paradigm, data, weights, parameters):

        if data is not None:
            self.n_populations = data.shape[-1]

        if parameters is not None:
            self.n_populations = parameters.shape[0]

        n_populations = self.n_populations
        n_pars = self.n_parameters

        n_voxels = n_populations

        n_timepoints = paradigm.shape[0]
        n_stim_dimensions = paradigm.shape[1]

        return n_populations, n_pars, n_voxels, n_timepoints, n_stim_dimensions

    def to_stickmodel(self, basis_stimuli=None):

        if basis_stimuli is None:
            basis_stimuli = np.unique(self.paradigm.values)

        basis_stimuli = np.hstack(([0], basis_stimuli)).astype(np.float32)

        weights = np.zeros((len(basis_stimuli), self.parameters.shape[0]))
        weights[0, :] = self.parameters['baseline']

        conversion_graph = tf.Graph()

        mu = self.parameters['mu'].values[np.newaxis, :]
        sd = self.parameters['sd'].values[np.newaxis, :]
        x = basis_stimuli[1:, np.newaxis]
        amplitude = self.parameters['amplitude'].values[np.newaxis, :]

        with conversion_graph.as_default():
            w_tf = amplitude * norm(x, mu, sd)

            with tf.Session() as session:
                weights[1:, :] = session.run(w_tf)

        sm = StickModel(self.paradigm,
                        self.data,
                        basis_stimuli[:, np.newaxis],
                        weights)
        sm.build_graph(paradigm=sm.paradigm, parameters=sm.parameters,
                       data=sm.data, weights=sm.weights)

        return sm


class VoxelwiseGaussianReceptiveFieldModel(IsolatedPopulationsModel, GaussianReceptiveFieldModel):
    pass

def _softplus(x):
    return x * (x >= 0) + np.log1p(np.exp(-np.abs(x)))

# def _softplus_tensor(x, name=None):
    # return tf.log(1 + tf.exp(x), name=name)


def _logit(x):
    """ Computes the logit function, i.e. the logistic sigmoid inverse. """
    return - np.log(1. / x - 1.)


def _logit_tensor(x):
    """ Computes the logit function, i.e. the logistic sigmoid inverse. """
    return - tf.log(1. / x - 1.)


def _inverse_softplus_tensor(x):
    return tf.log(tf.exp(x) - 1)


def _inverse_softplus(x):
    return np.min((np.log(np.exp(x) - 1), x), 0)

def norm(x, mu, sigma):
    # Z = (2. * np.pi * sigma**2.)**0.5
    kernel = tf.math.exp(-.5 * (x - mu)**2. / sigma**2)
    return kernel<|MERGE_RESOLUTION|>--- conflicted
+++ resolved
@@ -855,11 +855,7 @@
         parameters = self._get_dummy_parameters(
             paradigm=paradigm)
         
-<<<<<<< HEAD
         return super().build_graph(paradigm, data, parameters, weights)
-=======
-        return super().build_graph(self.paradigm, self.data, self.weights, parameters)
->>>>>>> 02f78dc1
 
     def simulate(self, paradigm=None, parameters=None, weights=None, noise=1.):
         """
