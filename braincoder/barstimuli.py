--- conflicted
+++ resolved
@@ -360,11 +360,8 @@
         likelihood = self.build_likelihood_function(
             relevant_frames, n_batches=n_chains)
 
-<<<<<<< HEAD
-=======
         step_size = [tf.fill([n_chains] + [1] * (len(s.shape) - 1),
                              tf.constant(0.001, np.float32)) for s in initial_state]
->>>>>>> 2c3b969f
         samples, stats = sample_hmc(
             initial_state, step_size, likelihood, bijectors, num_steps=n_samples, burnin=n_burnin)
 
