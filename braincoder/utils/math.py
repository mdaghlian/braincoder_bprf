--- conflicted
+++ resolved
@@ -71,7 +71,37 @@
 alpha = 100
 aggressive_softplus = lambda x: (1./alpha) * tf.math.softplus(alpha*x)
 aggressive_softplus_inverse = lambda y: (1./alpha) * tfp.math.softplus_inverse(alpha * y)
-<<<<<<< HEAD
+
+
+def get_expected_value(stimulus_pdf, normalize=True):
+
+    x = stimulus_pdf.columns.astype(np.float32)
+
+    if normalize:
+        stimulus_pdf /= np.trapz(stimulus_pdf, x=x, axis=1)[:, np.newaxis]
+
+
+    E = np.trapz(stimulus_pdf * x, x=x, axis=1)
+
+    return pd.Series(E, name='E', index=stimulus_pdf.index)
+
+
+def get_sd_posterior(stimulus_pdf, E=None, normalize=True):
+
+    x = stimulus_pdf.columns.astype(np.float32).values
+
+    if normalize:
+        stimulus_pdf /= np.trapz(stimulus_pdf, x=x, axis=1)[:, np.newaxis]
+
+    if E is None:
+        E = get_expected_value(stimulus_pdf, normalize=normalize).values
+    else:
+        if hasattr(E, 'values'):
+            E = E.values
+
+    sd = np.sqrt(np.trapz(stimulus_pdf * (x[np.newaxis, :] - E[:, np.newaxis]) ** 2, x=x, axis=1))
+
+    return pd.Series(sd, name='sd', index=stimulus_pdf.index)
 @tf.function
 def calculate_log_prob_gauss_loc0(data, scale):
     '''calculate_log_prob_gauss_loc0 (assume loc=0.0)
@@ -118,37 +148,4 @@
         - (dof + 1) / 2 * tf.math.log(1 + (data / scale) ** 2 / dof)
     )
     # tf.debugging.assert_all_finite(log_pdf, f'NaN or Inf found with calculate_log_prob_t')
-    return log_pdf
-=======
-
-
-def get_expected_value(stimulus_pdf, normalize=True):
-
-    x = stimulus_pdf.columns.astype(np.float32)
-
-    if normalize:
-        stimulus_pdf /= np.trapz(stimulus_pdf, x=x, axis=1)[:, np.newaxis]
-
-
-    E = np.trapz(stimulus_pdf * x, x=x, axis=1)
-
-    return pd.Series(E, name='E', index=stimulus_pdf.index)
-
-
-def get_sd_posterior(stimulus_pdf, E=None, normalize=True):
-
-    x = stimulus_pdf.columns.astype(np.float32).values
-
-    if normalize:
-        stimulus_pdf /= np.trapz(stimulus_pdf, x=x, axis=1)[:, np.newaxis]
-
-    if E is None:
-        E = get_expected_value(stimulus_pdf, normalize=normalize).values
-    else:
-        if hasattr(E, 'values'):
-            E = E.values
-
-    sd = np.sqrt(np.trapz(stimulus_pdf * (x[np.newaxis, :] - E[:, np.newaxis]) ** 2, x=x, axis=1))
-
-    return pd.Series(sd, name='sd', index=stimulus_pdf.index)
->>>>>>> d38c80f2
+    return log_pdf